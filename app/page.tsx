--- conflicted
+++ resolved
@@ -280,24 +280,12 @@
         transition={TRANSITION_SECTION}
         className="mt-40 sm:mt-32"
       >
-<<<<<<< HEAD
-        <h3 className="mb-8 text-lg font-medium">What am I working on</h3>
-        <div className="grid grid-cols-1 gap-12 lg:gap-8 sm:grid-cols-2">
-=======
         <h3 className="mb-5 text-lg font-medium">What am I working on</h3>
         <div className="grid grid-cols-1 gap-12 sm:gap-8 sm:grid-cols-2">
->>>>>>> 13d4c7c0
           {PROJECTS.slice(0, 2).map((project) => (
             <div key={project.id} className="space-y-4">
               <Link href={`/projects/${project.slug}`}>
                 <Image
-<<<<<<< HEAD
-                  src="/images/projects/placeholder-thumbnail.jpg"
-                  alt={project.name}
-                  width={500}
-                  height={281}
-                  className="aspect-video w-full h-full object-cover rounded-lg cursor-pointer hover:opacity-90 transition-opacity duration-200"
-=======
                   src={
                     project.thumbnail ||
                     "/images/projects/placeholder-thumbnail.jpg"
@@ -306,10 +294,9 @@
                   width={500}
                   height={300}
                   className="aspect-video w-full max-h-48 object-cover rounded-lg cursor-pointer hover:opacity-90 transition-opacity duration-200"
->>>>>>> 13d4c7c0
                 />
               </Link>
-              <div className="px-1 space-y-2">
+              <div className="px-1">
                 <Link
                   className="font-base group relative inline-block font-[450] text-zinc-900 dark:text-zinc-50"
                   href={`/projects/${project.slug}`}
@@ -331,68 +318,6 @@
         transition={TRANSITION_SECTION}
         className="mt-40 sm:mt-32"
       >
-<<<<<<< HEAD
-        <h3 className="mb-8 text-lg font-medium">Selected Projects</h3>
-        <div className="grid grid-cols-1 gap-12 lg:gap-8 sm:grid-cols-2">
-          {PROJECTS.map((project) => (
-            <div key={project.id} className="space-y-4">
-              {project.thumbnail ? (
-                <Link href={`/projects/${project.slug}`}>
-                  <Image
-                    src={project.thumbnail}
-                    alt={project.name}
-                    width={500}
-                    height={281}
-                    className="aspect-video w-full h-full object-cover rounded-lg cursor-pointer hover:opacity-90 transition-opacity duration-200"
-                  />
-                </Link>
-              ) : (
-                <Link
-                  href={`/projects/${project.slug}`}
-                  className="block cursor-pointer"
-                >
-                  <AnimatedWebGL
-                    sceneType={getWebGLSceneType(
-                      project.category,
-                      project.name,
-                    )}
-                    fallbackSrc={project.video}
-                    color={getProjectColor(project.category)}
-                    speed={1.2}
-                    intensity={0.8}
-                    hoverScale={1.03}
-                    transition={{
-                      type: "spring",
-                      bounce: 0.1,
-                      duration: 0.4,
-                    }}
-                  />
-                </Link>
-              )}
-              <div className="px-1 space-y-2">
-                <Link
-                  className="font-base group relative inline-block font-[450] text-zinc-900 dark:text-zinc-50"
-                  href={`/projects/${project.slug}`}
-                >
-                  {project.name}
-                  <span className="absolute bottom-0.5 left-0 block h-[1px] w-full max-w-0 bg-zinc-900 dark:bg-zinc-50 transition-all duration-200 group-hover:max-w-full"></span>
-                </Link>
-                <p className="text-base text-zinc-600 dark:text-zinc-400">
-                  {project.description}
-                </p>
-              </div>
-            </div>
-          ))}
-        </div>
-      </motion.section>
-
-      <motion.section
-        variants={VARIANTS_SECTION}
-        transition={TRANSITION_SECTION}
-        className="mt-40 sm:mt-32"
-      >
-=======
->>>>>>> 13d4c7c0
         <h3 className="mb-5 text-lg font-medium">Work Experience</h3>
         <div className="flex flex-col space-y-2">
           {WORK_EXPERIENCE.map((job) => (
