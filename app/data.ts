--- conflicted
+++ resolved
@@ -31,15 +31,9 @@
     toolsUsed: string[];
   };
   constraints?: {
-<<<<<<< HEAD
-    environmental: string[];
-    technical: string[];
-    location: string[];
-=======
     environmental?: string[];
     technical?: string[];
     location?: string[];
->>>>>>> 13d4c7c0
   };
 };
 
@@ -84,13 +78,7 @@
       "Android",
     ],
     link: "https://www.echo.com/",
-<<<<<<< HEAD
-    githubLink: undefined,
-    video:
-      "https://res.cloudinary.com/read-cv/video/upload/t_v_b/v1/1/profileItems/W2azTw5BVbMXfj7F53G92hMVIn32/newProfileItem/d898be8a-7037-4c71-af0c-8997239b050d.mp4?_a=DATAdtAAZAA0",
-=======
     video: "/video.mp4",
->>>>>>> 13d4c7c0
     thumbnail: "/projects/echo/poster.png",
     images: [
       "/projects/echo/img1.jpg",
@@ -263,62 +251,6 @@
         "CTA/Null state",
       ],
     },
-<<<<<<< HEAD
-  },
-  {
-    id: "project3",
-    name: "AI Design System Generator",
-    slug: "ai-design-system",
-    description:
-      "AI-powered tool that generates comprehensive design systems from simple inputs.",
-    longDescription:
-      "An experimental project exploring how AI can accelerate the design system creation process. The tool analyzes brand guidelines, existing designs, and user requirements to generate a complete design system with components, tokens, and documentation.",
-    category: "AI/ML",
-    tags: ["AI", "Design Systems", "Automation", "Figma"],
-    link: "https://ai-design-system.demo.com/",
-    video:
-      "https://res.cloudinary.com/read-cv/video/upload/t_v_b/v1/1/profileItems/W2azTw5BVbMXfj7F53G92hMVIn32/newProfileItem/d898be8a-7037-4c71-af0c-8997239b050d.mp4?_a=DATAdtAAZAA0",
-    thumbnail: "/images/projects/ai-design-thumbnail.jpg",
-    images: [
-      "/projects/ai-design/interface.jpg",
-      "/projects/ai-design/generated-system.jpg",
-      "/projects/ai-design/workflow.jpg",
-    ],
-    timeline: "Q4 2024 - Present",
-    status: "in-progress",
-    technologies: [
-      "Python",
-      "OpenAI API",
-      "Figma API",
-      "React",
-      "FastAPI",
-      "PostgreSQL",
-    ],
-    featured: false,
-    metrics: [
-      { label: "Generated Systems", value: "500+" },
-      { label: "Time Saved", value: "80%" },
-      { label: "Beta Users", value: "150" },
-    ],
-    challenges: [
-      "Training AI to understand design principles",
-      "Ensuring generated systems are accessible",
-      "Integrating with existing design workflows",
-    ],
-    solutions: [
-      "Curated training data from top design systems",
-      "Built-in accessibility validation and testing",
-      "Created plugins for popular design tools",
-    ],
-    learnings: [
-      "AI model training and fine-tuning for design tasks",
-      "Design system architecture and scalability",
-      "API integration with design tools",
-    ],
-    teamSize: 2,
-    role: "Full-stack Developer & AI Researcher",
-=======
->>>>>>> 13d4c7c0
   },
 ];
 
