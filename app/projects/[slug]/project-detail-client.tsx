--- conflicted
+++ resolved
@@ -27,16 +27,12 @@
 import { Button } from "@/components/ui/button";
 import { Separator } from "@/components/ui/separator";
 import { AnimatedVideo, AnimatedImage } from "@/components/ui/animated-asset";
-<<<<<<< HEAD
-import { AnimatedMetricCard } from "@/components/ui/animated-metric-card";
-=======
 import { VideoPlayer } from "@/components/ui/video-player";
 import {
   VimeoEmbed,
   isVimeoUrl,
   extractVimeoId,
 } from "@/components/ui/vimeo-embed";
->>>>>>> 13d4c7c0
 import type { Project } from "../../data";
 
 const VARIANTS_CONTAINER = {
@@ -59,8 +55,6 @@
   ease: "easeOut",
 };
 
-<<<<<<< HEAD
-=======
 function MetricCard({ label, value }: { label: string; value: string }) {
   return (
     <Card className="hover:shadow-lg transition-all duration-300 border-muted hover:border-primary/30 bg-gradient-to-br from-background to-muted/30">
@@ -74,7 +68,6 @@
   );
 }
 
->>>>>>> 13d4c7c0
 function SectionCard({
   title,
   items,
@@ -264,23 +257,11 @@
               </p>
               <h2 className="text-3xl font-bold">Project Results</h2>
             </div>
-<<<<<<< HEAD
-            <div className="grid grid-cols-1 md:grid-cols-2 lg:grid-cols-4 gap-6">
-              {project.metrics.map((metric, index) => (
-                <AnimatedMetricCard
-                  key={index}
-                  label={metric.label}
-                  value={metric.value}
-                  delay={index * 200}
-                  duration={2000}
-                />
-=======
             <div className="grid grid-cols-1 md:grid-cols-3 gap-6 place-items-center max-w-4xl mx-auto">
               {project.metrics.map((metric, index) => (
                 <div key={index} className="w-full max-w-sm">
                   <MetricCard label={metric.label} value={metric.value} />
                 </div>
->>>>>>> 13d4c7c0
               ))}
             </div>
           </motion.section>
@@ -463,12 +444,6 @@
                   </div>
                 </CardHeader>
                 <CardContent className="flex-1 space-y-4">
-<<<<<<< HEAD
-                  <div className="aspect-video bg-muted rounded-lg flex items-center justify-center">
-                    <span className="text-muted-foreground text-sm">
-                      Environmental Image
-                    </span>
-=======
                   <div className="aspect-video rounded-lg overflow-hidden">
                     <AnimatedImage
                       src="/projects/growit/scene-mockup.jpg"
@@ -481,18 +456,13 @@
                         duration: 0.3,
                       }}
                     />
->>>>>>> 13d4c7c0
                   </div>
                   <div>
                     <p className="text-sm font-medium mb-3">
                       Things to consider:
                     </p>
                     <ul className="space-y-2">
-<<<<<<< HEAD
-                      {project.constraints.environmental.map((item, index) => (
-=======
                       {project.constraints.environmental?.map((item, index) => (
->>>>>>> 13d4c7c0
                         <li key={index} className="flex items-start">
                           <span className="text-primary mr-2 mt-1">•</span>
                           <span className="text-sm text-muted-foreground leading-relaxed">
@@ -518,12 +488,6 @@
                   </div>
                 </CardHeader>
                 <CardContent className="flex-1 space-y-4">
-<<<<<<< HEAD
-                  <div className="aspect-video bg-muted rounded-lg flex items-center justify-center">
-                    <span className="text-muted-foreground text-sm">
-                      Technical Image
-                    </span>
-=======
                   <div className="aspect-video rounded-lg overflow-hidden">
                     <AnimatedImage
                       src="/projects/growit/technical-concepts.png"
@@ -536,18 +500,13 @@
                         duration: 0.3,
                       }}
                     />
->>>>>>> 13d4c7c0
                   </div>
                   <div>
                     <p className="text-sm font-medium mb-3">
                       Things to consider:
                     </p>
                     <ul className="space-y-2">
-<<<<<<< HEAD
-                      {project.constraints.technical.map((item, index) => (
-=======
                       {project.constraints.technical?.map((item, index) => (
->>>>>>> 13d4c7c0
                         <li key={index} className="flex items-start">
                           <span className="text-primary mr-2 mt-1">•</span>
                           <span className="text-sm text-muted-foreground leading-relaxed">
@@ -574,12 +533,6 @@
                 </CardHeader>
                 <CardContent className="flex-1 space-y-4">
                   <div className="grid lg:grid-cols-2 gap-6">
-<<<<<<< HEAD
-                    <div className="aspect-video bg-muted rounded-lg flex items-center justify-center">
-                      <span className="text-muted-foreground text-sm">
-                        Location Image
-                      </span>
-=======
                     <div className="aspect-video rounded-lg overflow-hidden">
                       <AnimatedImage
                         src="/projects/growit/location-features.png"
@@ -592,18 +545,13 @@
                           duration: 0.3,
                         }}
                       />
->>>>>>> 13d4c7c0
                     </div>
                     <div>
                       <p className="text-sm font-medium mb-3">
                         Things to consider:
                       </p>
                       <ul className="space-y-2">
-<<<<<<< HEAD
-                        {project.constraints.location.map((item, index) => (
-=======
                         {project.constraints.location?.map((item, index) => (
->>>>>>> 13d4c7c0
                           <li key={index} className="flex items-start">
                             <span className="text-primary mr-2 mt-1">•</span>
                             <span className="text-sm text-muted-foreground leading-relaxed">
