"use client";

import { cn } from "@/lib/utils";
import Image from "next/image";
import {
  MorphingDialog,
  MorphingDialogTrigger,
  MorphingDialogContent,
  MorphingDialogClose,
  MorphingDialogContainer,
} from "@/components/ui/morphing-dialog";
import { XIcon } from "lucide-react";
import { motion } from "motion/react";

type AnimatedAssetProps = {
  children: React.ReactNode;
  expandedChildren?: React.ReactNode;
  className?: string;
  containerClassName?: string;
  expandedClassName?: string;
  transition?: {
    type?: string;
    bounce?: number;
    duration?: number;
  };
  hoverScale?: number;
  showCloseButton?: boolean;
};

export const AnimatedAsset = ({
  children,
  expandedChildren,
  className,
  containerClassName,
  expandedClassName,
  transition = {
    type: "spring",
    bounce: 0,
    duration: 0.3,
  },
  hoverScale = 1.02,
  showCloseButton = true,
}: AnimatedAssetProps) => {
  return (
    <div
      className={cn(
        "relative rounded-2xl bg-zinc-50/40 p-1 ring-1 ring-zinc-200/50 ring-inset dark:bg-zinc-950/40 dark:ring-zinc-800/50",
        containerClassName,
      )}
    >
      <MorphingDialog transition={transition}>
        <MorphingDialogTrigger>
          <motion.div
            className={cn(
              "aspect-video w-full cursor-zoom-in rounded-xl overflow-hidden",
              className,
            )}
            whileHover={{ scale: hoverScale }}
            transition={{ duration: 0.2 }}
          >
            {children}
          </motion.div>
        </MorphingDialogTrigger>
        <MorphingDialogContainer>
          <MorphingDialogContent
            className={cn(
              "relative aspect-video rounded-2xl bg-zinc-50 p-1 ring-1 ring-zinc-200/50 ring-inset dark:bg-zinc-950 dark:ring-zinc-800/50",
              expandedClassName,
            )}
          >
            <div className="aspect-video h-[50vh] w-full rounded-xl md:h-[70vh] overflow-hidden">
              {expandedChildren || children}
            </div>
          </MorphingDialogContent>
          {showCloseButton && (
            <MorphingDialogClose
              className="fixed top-6 right-6 h-fit w-fit rounded-full bg-white p-1 dark:bg-zinc-900"
              variants={{
                initial: { opacity: 0 },
                animate: {
                  opacity: 1,
                  transition: { delay: 0.3, duration: 0.1 },
                },
                exit: { opacity: 0, transition: { duration: 0 } },
              }}
            >
              <XIcon className="h-5 w-5 text-zinc-500" />
            </MorphingDialogClose>
          )}
        </MorphingDialogContainer>
      </MorphingDialog>
    </div>
  );
};

type AnimatedVideoProps = {
  src: string;
  className?: string;
  containerClassName?: string;
  autoPlay?: boolean;
  loop?: boolean;
  muted?: boolean;
  poster?: string;
} & Omit<AnimatedAssetProps, "children" | "expandedChildren">;

export const AnimatedVideo = ({
  src,
  autoPlay = true,
  loop = true,
  muted = true,
  poster,
  className,
  ...props
}: AnimatedVideoProps) => {
  const videoElement = (
    <video
      src={src}
      autoPlay={autoPlay}
      loop={loop}
      muted={muted}
      poster={poster}
      className={cn("aspect-video w-full h-full object-cover", className)}
    />
  );

  return <AnimatedAsset {...props}>{videoElement}</AnimatedAsset>;
};

type AnimatedImageProps = {
  src: string;
  alt: string;
  className?: string;
  objectFit?: "cover" | "contain" | "fill" | "scale-down" | "none";
} & Omit<AnimatedAssetProps, "children" | "expandedChildren">;

import Image from "next/image";

// ... (rest of the file)

export const AnimatedImage = ({
  src,
  alt,
  objectFit = "cover",
  className,
  ...props
}: AnimatedImageProps) => {
  const imageElement = (
    <Image
      src={src}
      alt={alt}
<<<<<<< HEAD
      width={500}
      height={281}
      className={cn(
        "aspect-video w-full h-full",
        `object-${objectFit}`,
        className,
      )}
=======
      layout="fill"
      objectFit={objectFit}
      className={cn("aspect-video w-full h-full", className)}
>>>>>>> 13d4c7c0
    />
  );

  return <AnimatedAsset {...props}>{imageElement}</AnimatedAsset>;
};

type AnimatedIframeProps = {
  src: string;
  title: string;
  className?: string;
} & Omit<AnimatedAssetProps, "children" | "expandedChildren">;

export const AnimatedIframe = ({
  src,
  title,
  className,
  ...props
}: AnimatedIframeProps) => {
  const iframeElement = (
    <iframe
      src={src}
      title={title}
      className={cn(
        "aspect-video w-full h-full border-0 rounded-xl",
        className,
      )}
      allowFullScreen
    />
  );

  return <AnimatedAsset {...props}>{iframeElement}</AnimatedAsset>;
};<|MERGE_RESOLUTION|>--- conflicted
+++ resolved
@@ -1,7 +1,6 @@
 "use client";
 
 import { cn } from "@/lib/utils";
-import Image from "next/image";
 import {
   MorphingDialog,
   MorphingDialogTrigger,
@@ -148,19 +147,9 @@
     <Image
       src={src}
       alt={alt}
-<<<<<<< HEAD
-      width={500}
-      height={281}
-      className={cn(
-        "aspect-video w-full h-full",
-        `object-${objectFit}`,
-        className,
-      )}
-=======
       layout="fill"
       objectFit={objectFit}
       className={cn("aspect-video w-full h-full", className)}
->>>>>>> 13d4c7c0
     />
   );
 
